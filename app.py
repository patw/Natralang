--- conflicted
+++ resolved
@@ -60,11 +60,7 @@
 
 # Configure the various llm/embedding services
 if "MISTRAL_API_KEY" in os.environ:
-<<<<<<< HEAD
     mistral_client = Mistral(api_key=os.environ["MISTRAL_API_KEY"])
-=======
-    mistral_client = MistralClient(api_key=os.environ["MISTRAL_API_KEY"])
->>>>>>> c4fbdeea
     model_name = os.environ["MODEL_NAME"]
     DEFAULT_SCORE_CUT = 0.82
     DEFAULT_VECTOR_DIMENSIONS = 1024
